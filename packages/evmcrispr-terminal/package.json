{
  "name": "evmcrispr-terminal",
  "version": "0.2.0",
  "private": true,
  "dependencies": {
    "@1hive/evmcrispr": "0.8.0",
    "@chakra-ui/react": "^1.8.8",
    "@emotion/react": "^11",
    "@emotion/styled": "^11",
    "@esbuild-plugins/node-globals-polyfill": "^0.1.1",
    "@ethersproject/providers": "^5.6.5",
    "@fontsource/ubuntu-mono": "^4.5.9",
    "@monaco-editor/react": "^4.3.1",
    "@react-spring/web": "^9.4.2",
    "@udecode/zustood": "^1.1.3",
    "buffer": "^6.0.3",
    "ethers": "^5.4.7",
    "events": "^3.3.0",
    "framer-motion": "^6",
    "isomorphic-fetch": "^3.0.0",
    "monaco-editor": "^0.33.0",
    "process": "^0.11.10",
    "react": "^17.0.2",
    "react-dom": "^17.0.2",
    "react-icons": "^4.4.0",
    "react-is": "^16.8.0",
    "react-router": "^6.3.0",
    "react-router-dom": "^6.3.0",
    "react-transition-group": "^4.4.1",
    "styled-components": "5.2.1",
<<<<<<< HEAD
    "swr": "^1.3.0",
    "use-persisted-state": "^0.3.3",
=======
>>>>>>> 668a81dd
    "wagmi": "^0.3.4",
    "web-vitals": "^1.0.1",
    "zustand": "^4.1.1"
  },
  "devDependencies": {
    "@types/react": "^17.0.0",
    "@types/react-dom": "^17.0.0",
    "@types/react-router-dom": "^5.3.3",
    "@types/react-transition-group": "^4.4.4",
    "@types/use-persisted-state": "^0.3.0",
    "@vitejs/plugin-react": "^1.3.0",
    "eslint-plugin-react-hooks": "^4.5.0",
    "eslint-plugin-testing-library": "^5.3.1",
    "vite": "^2.9.7"
  },
  "scripts": {
    "dev": "vite",
    "build": "tsc && vite build",
    "preview": "vite preview"
  },
  "license": "AGPL-3.0-or-later"
}<|MERGE_RESOLUTION|>--- conflicted
+++ resolved
@@ -28,11 +28,7 @@
     "react-router-dom": "^6.3.0",
     "react-transition-group": "^4.4.1",
     "styled-components": "5.2.1",
-<<<<<<< HEAD
     "swr": "^1.3.0",
-    "use-persisted-state": "^0.3.3",
-=======
->>>>>>> 668a81dd
     "wagmi": "^0.3.4",
     "web-vitals": "^1.0.1",
     "zustand": "^4.1.1"
