--- conflicted
+++ resolved
@@ -1,12 +1,8 @@
 import '@fontsource/ubuntu-mono';
 import { HashRouter, Redirect, Route, Switch } from 'react-router-dom';
-<<<<<<< HEAD
-import { ChakraProvider, extendTheme } from '@chakra-ui/react';
-=======
 
 import type { ComponentStyleConfig } from '@chakra-ui/react';
 import { ChakraProvider, DarkMode, extendTheme } from '@chakra-ui/react';
->>>>>>> ba3ad4cf
 
 import Wagmi from './providers/Wagmi';
 import Header from './components/header';
@@ -14,29 +10,6 @@
 import Landing from './pages/landing';
 import Terminal from './pages/terminal';
 
-<<<<<<< HEAD
-const colors = {
-  brand: {
-    900: '#1a365d',
-    800: '#153e75',
-    700: '#2a69ac',
-    green: 'rgba(150, 238, 100, 1)',
-    btn: {
-      bg: 'rgba(24, 24, 171, 1)',
-      color: 'rgba(223, 251, 79, 1)',
-      hover: '#121212',
-      warning: '#ed702d',
-    },
-  },
-};
-
-const fonts = {
-  heading: 'Ubuntu Mono, monospace, sans-serif',
-  body: 'Ubuntu Mono, monospace, sans-serif',
-};
-
-const theme = extendTheme({ colors, fonts });
-=======
 const Modal: ComponentStyleConfig = {
   // The styles all button have in common
   parts: ['dialog'],
@@ -93,23 +66,24 @@
       900: '#1a365d',
       800: '#153e75',
       700: '#2a69ac',
-      green: '#75f248',
+      green: 'rgba(150, 238, 100, 1)',
       btn: {
         bg: 'rgba(24, 24, 171, 1)',
         color: 'rgba(223, 251, 79, 1)',
+        hover: '#121212',
+        warning: '#ed702d',
       },
     },
   },
   fonts: {
-    heading: 'Ubuntu Mono, monospace',
-    body: 'Ubuntu Mono, monospace',
+    heading: 'Ubuntu Mono, monospace, sans-serif',
+    body: 'Ubuntu Mono, monospace, sans-serif',
   },
   components: {
     Modal,
     Button,
-  },
+  }
 };
->>>>>>> ba3ad4cf
 
 const App = () => {
   return (
