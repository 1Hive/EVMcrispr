import { useState } from 'react';
import { Link as RouterLink } from 'react-router-dom';
import { useChain, useSpringRef } from '@react-spring/web';
import {
  Box,
  Button,
  Center,
  Heading,
  Link,
  Stack,
  Text,
} from '@chakra-ui/react';

import Card from '../components/card';

import Brett from '../assets/brett.png';
import Michael from '../assets/michael.png';
import Griff from '../assets/griff.png';

import FadeIn from '../components/animations/fade-in';
import Footer from '../components/footer';

const Landing = () => {
  const [showCardContent, setCardContent] = useState(false);
  const typeRef = useSpringRef();
  const buttonsRef = useSpringRef();
  const cardRef = useSpringRef();
  const peepsRef = useSpringRef();
  const footerRef = useSpringRef();

  useChain([typeRef, buttonsRef, peepsRef, cardRef, footerRef]);

  const handleCardContent = () => setCardContent(true);

  return (
    <Box as="main" maxWidth="956px" margin="0 auto">
      <FadeIn componentRef={typeRef}>
        <Box pt={16} pb={8}>
          <Text color="white" textAlign="center" fontSize="2xl">
            <Text as="strong" color="brand.green">
              EVMcrispr
            </Text>{' '}
            is a powerful tool that combines a domain-specific language with a
            Javascript library to interact with Aragon DAOs. With it, you can
            bundle{' '}
            <Text as="strong" color="brand.green">
              many DAO operations into just one script
            </Text>
            , generating a singular transaction, usually a vote. These commands
            include installing or upgrading apps, changing their permissions,
            executing actions or interacting with external contracts.
          </Text>
        </Box>
      </FadeIn>

      <FadeIn componentRef={buttonsRef}>
<<<<<<< HEAD
        <Center>
          <Stack direction={{ base: 'column', sm: 'row' }} alignItems="center">
            <Link
              isExternal
              href="https://forum.1hive.org/t/commons-swarm-outcomes-3-3-a-tool-to-mutate-a-daos-dna/4924"
              target="_blank"
              rel="noreferrer"
            >
              <Button
                _hover={{ bg: 'brand.btn.hover', transition: 'all 0.5s' }}
                bgColor="brand.btn.bg"
                color="brand.btn.color"
                size="lg"
              >
                Learn How to Use
              </Button>
            </Link>
            <Link as={RouterLink} to="/terminal">
              <Button
                _hover={{ bg: 'brand.btn.hover', transition: 'all 0.5s' }}
                bgColor="brand.btn.bg"
                color="brand.btn.color"
                size="lg"
              >
                Open Terminal
              </Button>
            </Link>
          </Stack>
        </Center>
=======
        <div className="flex-center buttons">
          <a
            className="button"
            href="https://docs.evmcrispr.blossom.software/getStarted/"
            target="_blank"
            rel="noreferrer"
          >
            Learn How to Use
          </a>
          <Link className="button" to="/terminal">
            Open Terminal
          </Link>
        </div>
>>>>>>> ba3ad4cf
      </FadeIn>

      <FadeIn componentRef={peepsRef}>
        <Heading pt={16} textAlign="center" as="h1" size="lg">
          Who&apos;s using EVMcrispr?
        </Heading>
      </FadeIn>

      <FadeIn componentRef={cardRef} onRest={handleCardContent}>
        <Center pt={8} mb={28} width="100%" gap={16}>
          <Card
            showContent={showCardContent}
            image={Brett}
            height={107}
            name="Brett Sun"
            info="Former Aragon CTO"
            description={`"EVMCrispr is the tool every aragonOS DAO has been waiting for. It presents a step change in DAO operations that enables everyone to invoke complex proposals—not just those brave enough to write complex transaction-generating code."`}
          />
          <Card
            showContent={showCardContent}
            image={Michael}
            name="Michael Egorov"
            info="Founder of Curve"
            description={`"We had an important upgrade of CurveDAO (based on Aragon) which had to be very well tested given that the DAO controls parameters of a platform which holds more than $20B USD worth of assets. EVMcrispr helped to get this upgrade done safely."`}
          />
          <Card
            showContent={showCardContent}
            image={Griff}
            name="Griff Green"
            info="Co-founder of Giveth, Commons Stack & DAppNode"
            description={`"EVMcrispr is what Aragon always needed and it finally has. Through it DAOs can evolve transparently at the speed of the community without the need to trust a technocracy."`}
          />
        </Center>
      </FadeIn>
<<<<<<< HEAD
    </Box>
=======
      <FadeIn componentRef={footerRef}>
        <Footer />
      </FadeIn>
    </>
>>>>>>> ba3ad4cf
  );
};

export default Landing;<|MERGE_RESOLUTION|>--- conflicted
+++ resolved
@@ -54,7 +54,6 @@
       </FadeIn>
 
       <FadeIn componentRef={buttonsRef}>
-<<<<<<< HEAD
         <Center>
           <Stack direction={{ base: 'column', sm: 'row' }} alignItems="center">
             <Link
@@ -84,21 +83,6 @@
             </Link>
           </Stack>
         </Center>
-=======
-        <div className="flex-center buttons">
-          <a
-            className="button"
-            href="https://docs.evmcrispr.blossom.software/getStarted/"
-            target="_blank"
-            rel="noreferrer"
-          >
-            Learn How to Use
-          </a>
-          <Link className="button" to="/terminal">
-            Open Terminal
-          </Link>
-        </div>
->>>>>>> ba3ad4cf
       </FadeIn>
 
       <FadeIn componentRef={peepsRef}>
@@ -133,14 +117,10 @@
           />
         </Center>
       </FadeIn>
-<<<<<<< HEAD
-    </Box>
-=======
       <FadeIn componentRef={footerRef}>
         <Footer />
       </FadeIn>
-    </>
->>>>>>> ba3ad4cf
+    </Box>
   );
 };
 
