import { codename, version } from '@1hive/evmcrispr/package.json';
import { Link, Outlet, useLocation } from 'react-router-dom';
import { Stack, Text } from '@chakra-ui/react';

import logo from '../../assets/logo.svg';

const Header = () => {
  const location = useLocation();
  const isTerminal = location.pathname === '/terminal';

  return (
<<<<<<< HEAD
    <>
      <Stack
        direction={{ base: 'column', md: isTerminal ? 'row' : 'column' }}
        as="header"
        alignItems={{ base: 'center', md: isTerminal ? 'flex-end' : 'center' }}
        justify="center"
      >
        <Link to="/">
          <img src={logo} alt="Logo" width="262" />
        </Link>
        {location.pathname === '/terminal' ? (
          <Text
            pl={2}
            onClick={onClick}
            color="white"
            fontSize="24px"
            border="none"
            cursor="pointer"
            marginLeft={3}
            background="transparent"
            overflow="hidden" // Ensures the content is not revealed until the animation
            borderRight=".5em solid transparent" // The typwriter cursor
            whiteSpace="nowrap" // / Keeps the content on a single line
            letterSpacing=".12em" // Adjust as needed
            width="380px"
            animation="typing 2.5s steps(40, end)"
          >
            {`${codename ? ` "${codename}"` : null} v${version}`}
          </Text>
        ) : null}
      </Stack>
      <Outlet />
    </>
=======
    <Stack
      direction={{ base: 'column', md: isTerminal ? 'row' : 'column' }}
      as="header"
      alignItems={{ base: 'center', md: isTerminal ? 'flex-end' : 'center' }}
      justify="center"
    >
      <Link to="/">
        <img src={logo} alt="Logo" width="262" />
      </Link>
      {location.pathname === '/terminal' ? (
        <Text
          pl={2}
          color="white"
          fontSize="24px"
          border="none"
          cursor="pointer"
          marginLeft={3}
          background="transparent"
          overflow="hidden" // Ensures the content is not revealed until the animation
          borderRight=".5em solid transparent" // The typwriter cursor
          whiteSpace="nowrap" // / Keeps the content on a single line
          letterSpacing=".12em" // Adjust as needed
          width="480px"
          animation="typing 2.5s steps(40, end)"
        >
          {`${codename ? ` "${codename}"` : null} v${version}`}
        </Text>
      ) : null}
    </Stack>
>>>>>>> 668a81dd
  );
};

export default Header;<|MERGE_RESOLUTION|>--- conflicted
+++ resolved
@@ -1,5 +1,5 @@
 import { codename, version } from '@1hive/evmcrispr/package.json';
-import { Link, Outlet, useLocation } from 'react-router-dom';
+import { Link, useLocation } from 'react-router-dom';
 import { Stack, Text } from '@chakra-ui/react';
 
 import logo from '../../assets/logo.svg';
@@ -9,41 +9,6 @@
   const isTerminal = location.pathname === '/terminal';
 
   return (
-<<<<<<< HEAD
-    <>
-      <Stack
-        direction={{ base: 'column', md: isTerminal ? 'row' : 'column' }}
-        as="header"
-        alignItems={{ base: 'center', md: isTerminal ? 'flex-end' : 'center' }}
-        justify="center"
-      >
-        <Link to="/">
-          <img src={logo} alt="Logo" width="262" />
-        </Link>
-        {location.pathname === '/terminal' ? (
-          <Text
-            pl={2}
-            onClick={onClick}
-            color="white"
-            fontSize="24px"
-            border="none"
-            cursor="pointer"
-            marginLeft={3}
-            background="transparent"
-            overflow="hidden" // Ensures the content is not revealed until the animation
-            borderRight=".5em solid transparent" // The typwriter cursor
-            whiteSpace="nowrap" // / Keeps the content on a single line
-            letterSpacing=".12em" // Adjust as needed
-            width="380px"
-            animation="typing 2.5s steps(40, end)"
-          >
-            {`${codename ? ` "${codename}"` : null} v${version}`}
-          </Text>
-        ) : null}
-      </Stack>
-      <Outlet />
-    </>
-=======
     <Stack
       direction={{ base: 'column', md: isTerminal ? 'row' : 'column' }}
       as="header"
@@ -73,7 +38,6 @@
         </Text>
       ) : null}
     </Stack>
->>>>>>> 668a81dd
   );
 };
 
